--- conflicted
+++ resolved
@@ -6,28 +6,23 @@
 use bytes::Bytes;
 use fastpay::{network, transport};
 use fastpay_core::authority::*;
-use fastx_types::{base_types::*, committee::Committee, messages::*, object::Object, serialize::*};
+use fastx_types::{base_types::*, committee::*, messages::*, object::Object, serialize::*};
 use futures::stream::StreamExt;
 use log::*;
 use std::time::{Duration, Instant};
 use structopt::StructOpt;
-<<<<<<< HEAD
-use strum_macros::EnumString;
-=======
 use tokio::runtime::Runtime;
->>>>>>> cd6b95df
 use tokio::{runtime::Builder, time};
 
 use std::env;
 use std::fs;
 use std::thread;
+use strum_macros::EnumString;
 
 #[derive(Debug, Clone, StructOpt)]
 #[structopt(
     name = "FastPay Benchmark",
-    about = "Local end-to-end test and benchmark of the FastPay protocol
-    throughput",
-    rename_all = "kebab-case"
+    about = "Local end-to-end test and benchmark of the FastPay protocol"
 )]
 struct ClientServerBenchmark {
     /// Choose a network protocol between Udp and Tcp
@@ -58,13 +53,12 @@
     #[structopt(long, default_value = transport::DEFAULT_MAX_DATAGRAM_SIZE)]
     buffer_size: usize,
     /// Which execution path to track. OrdersAndCerts or OrdersOnly or CertsOnly
-    #[structopt(long, default_value = "1")]
+    #[structopt(long, default_value = "OrdersAndCerts")]
     benchmark_type: BenchmarkType,
 }
-
 #[derive(Debug, Clone, PartialEq, EnumString)]
 enum BenchmarkType {
-    OrdersAndCerts = 1,
+    OrdersAndCerts,
     OrdersOnly,
     CertsOnly,
 }
@@ -73,7 +67,6 @@
         write!(f, "{:?}", self)
     }
 }
-
 fn main() {
     env_logger::from_env(env_logger::Env::default().default_filter_or("info")).init();
     let benchmark = ClientServerBenchmark::from_args();
@@ -108,12 +101,8 @@
 }
 
 impl ClientServerBenchmark {
-<<<<<<< HEAD
-    fn make_structures(&self) -> (Vec<AuthorityState>, Vec<(u32, Bytes)>) {
-        info!("Starting benchmark of: {}", self.benchmark_type);
-=======
     fn make_structures(&self) -> (AuthorityState, Vec<Bytes>) {
->>>>>>> cd6b95df
+        info!("Starting benchmark: {}", self.benchmark_type);
         info!("Preparing accounts.");
         let mut keys = Vec::new();
         for _ in 0..self.committee_size {
@@ -166,13 +155,8 @@
             let order = Order::new_transfer(transfer, secx);
 
             // Serialize order
-<<<<<<< HEAD
-            let serialized_orders = serialize_order(&order);
-            assert!(!serialized_orders.is_empty());
-=======
             let serialized_order = serialize_order(&order);
             assert!(!serialized_order.is_empty());
->>>>>>> cd6b95df
 
             // Make certificate
             let mut certificate = CertifiedOrder {
@@ -185,23 +169,15 @@
                 certificate.signatures.push((*pubx, sig));
             }
 
-<<<<<<< HEAD
-            let serialized_certs = serialize_cert(&certificate);
-            assert!(!serialized_certs.is_empty());
-
-            if self.benchmark_type != BenchmarkType::OrdersOnly {
-                orders.push((shard, serialized_certs.into()));
-            }
-            if self.benchmark_type != BenchmarkType::CertsOnly {
-                orders.push((shard, serialized_orders.into()));
-            }
-=======
             let serialized_certificate = serialize_cert(&certificate);
             assert!(!serialized_certificate.is_empty());
 
-            orders.push(serialized_order.into());
-            orders.push(serialized_certificate.into());
->>>>>>> cd6b95df
+            if self.benchmark_type != BenchmarkType::OrdersOnly {
+                orders.push(serialized_order.into());
+            }
+            if self.benchmark_type != BenchmarkType::CertsOnly {
+                orders.push(serialized_certificate.into());
+            }
         }
 
         (state, orders)
@@ -220,7 +196,6 @@
 
     async fn launch_client(&self, mut orders: Vec<Bytes>) {
         time::delay_for(Duration::from_millis(1000)).await;
-
         let order_len_factor = if self.benchmark_type == BenchmarkType::OrdersAndCerts {
             2
         } else {
